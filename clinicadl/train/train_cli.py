--- conflicted
+++ resolved
@@ -10,10 +10,7 @@
 
 @click.group(name="train", no_args_is_help=True)
 def cli():
-<<<<<<< HEAD
-=======
     """Train a deep learning model for a specific task."""
->>>>>>> 6fbc1fa3
     pass
 
 
