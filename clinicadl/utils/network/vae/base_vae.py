import torch

from clinicadl.utils.network.network import Network


class BaseVAE(Network):
    def __init__(
        self,
        encoder,
        decoder,
        mu_layer,
        var_layer,
        latent_size,
        gpu=True,
        is_3D=False,
        recons_weight=1,
        KL_weight=1,
    ):
        super(BaseVAE, self).__init__(gpu=gpu)

        self.lambda1 = recons_weight
        self.lambda2 = KL_weight
        self.latent_size = latent_size
        self.is_3D = is_3D

        self.encoder = encoder.to(self.device)
        self.mu_layer = mu_layer.to(self.device)
        self.var_layer = var_layer.to(self.device)
        self.decoder = decoder.to(self.device)

    @property
    def layers(self):
        return torch.nn.Sequential(
            self.encoder, self.mu_layer, self.var_layer, self.decoder
        )

    # Network specific
    def predict(self, x):
        output, _, _ = self.forward(x)
        return output

    def forward(self, x):
        mu, logvar = self.encode(x)
        z = self.reparameterize(mu, logvar)
        return self.decode(z), mu, logvar

    def compute_outputs_and_loss(self, input_dict, criterion, use_labels=False):

        images = input_dict["image"].to(self.device)
        recon_images, mu, log_var = self.forward(images)

        recon_loss = criterion(recon_images, images)
        if self.is_3D:
            kl_loss = -0.5 * torch.mean(
<<<<<<< HEAD
                torch.sum(1 + log_var - mu ** 2 - log_var.exp(), dim=1)
=======
                torch.sum(1 + log_var - mu**2 - log_var.exp(), dim=1)
>>>>>>> 6fbc1fa3
            )
        else:
            kl_loss = -0.5 * torch.sum(1 + log_var - mu.pow(2) - log_var.exp())

        loss = self.lambda1 * recon_loss + self.lambda2 * kl_loss / self.latent_size

        loss_dict = {
            "loss": loss,
            "recon_loss": recon_loss,
            "kl_loss": kl_loss,
        }

        return recon_images, loss_dict

    # VAE specific
    def encode(self, x):
        h = self.encoder(x)
        mu, logvar = self.mu_layer(h), self.var_layer(h)
        return mu, logvar

    def decode(self, z):
        z = self.decoder(z)
        return z

    def reparameterize(self, mu, logvar):
        std = torch.exp(0.5 * logvar)
        eps = torch.randn_like(std)
        return eps.mul(std).add_(mu)<|MERGE_RESOLUTION|>--- conflicted
+++ resolved
@@ -52,11 +52,7 @@
         recon_loss = criterion(recon_images, images)
         if self.is_3D:
             kl_loss = -0.5 * torch.mean(
-<<<<<<< HEAD
-                torch.sum(1 + log_var - mu ** 2 - log_var.exp(), dim=1)
-=======
                 torch.sum(1 + log_var - mu**2 - log_var.exp(), dim=1)
->>>>>>> 6fbc1fa3
             )
         else:
             kl_loss = -0.5 * torch.sum(1 + log_var - mu.pow(2) - log_var.exp())
