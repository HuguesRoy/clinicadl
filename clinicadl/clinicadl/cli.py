# coding: utf8

import argparse

from clinicadl.tools.deep_learning.iotools import Parameters
from colorama import Fore


TRAIN_CATEGORIES = {
    # General parent group
    'POSITIONAL': '%sPositional arguments%s' % (Fore.BLUE, Fore.RESET),
    'COMPUTATIONAL': '%sComputational resources%s' % (Fore.BLUE, Fore.RESET),
    'DATA': '%sData management%s' % (Fore.BLUE, Fore.RESET),
    'CROSS-VALIDATION': '%sCross-validation arguments%s' % (Fore.BLUE, Fore.RESET),
    'OPTIMIZATION': '%sOptimization parameters%s' % (Fore.BLUE, Fore.RESET),
    # Other parent groups
    'TRANSFER LEARNING': '%sTransfer learning%s' % (Fore.BLUE, Fore.RESET),
    'AUTOENCODER': '%sAutoencoder specific%s' % (Fore.BLUE, Fore.RESET),
    # Slice-level
    'SLICE': '%sSlice-level parameters%s' % (Fore.BLUE, Fore.RESET),
    # Patch arguments
    'PATCH': '%sPatch-level parameters%s' % (Fore.BLUE, Fore.RESET),
    'PATCH CNN': '%sPatch-level CNN parameters%s' % (Fore.BLUE, Fore.RESET),
    # ROI-based arguments
    'ROI': '%sROI-based parameters%s' % (Fore.BLUE, Fore.RESET),
    'ROI CNN': '%sROI-based CNN parameters%s' % (Fore.BLUE, Fore.RESET),
    # Other optional arguments
    'OPTIONAL': '%sOther options%s' % (Fore.BLUE, Fore.RESET),
}


def set_default_dropout(args):
    if args.dropout is None:
        if args.mode == 'image':
            args.dropout = 0.5
        elif args.mode == 'slice':
            args.dropout = 0.8
        else:
            args.dropout = 0


def extract_data_func(args):
    from .preprocessing.T1_preparedl import extract_dl_t1w

    wf = extract_dl_t1w(
        args.caps_dir,
        args.tsv_file,
        args.working_dir,
        args.extract_method,
        args.patch_size,
        args.stride_size,
        args.slice_direction,
        args.slice_mode
    )
    wf.run(plugin='MultiProc', plugin_args={'n_procs': args.nproc})


def qc_func(args):
    from clinicadl.quality_check.quality_check import quality_check

    quality_check(
        args.caps_dir,
        args.output_path,
        tsv_path=args.subjects_sessions_tsv,
        threshold=args.threshold,
        batch_size=args.batch_size,
        num_workers=args.nproc,
        gpu=not args.use_cpu
    )


def generate_data_func(args):
    from .tools.data.generate_data import generate_random_dataset, generate_trivial_dataset

    if args.mode == "random":
        generate_random_dataset(
            caps_dir=args.caps_dir,
            tsv_path=args.subjects_sessions_tsv,
            output_dir=args.output_dir,
            n_subjects=args.n_subjects,
            mean=args.mean,
            sigma=args.sigma,
            preprocessing=args.preprocessing)
    else:
        generate_trivial_dataset(
            caps_dir=args.caps_dir,
            tsv_path=args.subjects_sessions_tsv,
            output_dir=args.output_dir,
            n_subjects=args.n_subjects,
            preprocessing=args.preprocessing,
            mask_path=args.mask_path,
            atrophy_percent=args.atrophy_percent,
        )


# Function to dispatch training to corresponding function
def train_func(args):
    from .train import train_autoencoder, train_multi_cnn, train_single_cnn

    set_default_dropout(args)

    if args.mode == 'image':
        if args.mode_task == "autoencoder":
            train_params_autoencoder = Parameters(
                args.mode,
                args.tsv_path,
                args.output_dir,
                args.caps_dir,
                args.preprocessing,
                args.model
            )
            train_params_autoencoder.write(
                diagnoses=args.diagnoses,
                baseline=args.baseline,
                minmaxnormalization=not args.unnormalize,
                n_splits=args.n_splits,
                split=args.split,
                accumulation_steps=args.accumulation_steps,
                epochs=args.epochs,
                learning_rate=args.learning_rate,
                patience=args.patience,
                tolerance=args.tolerance,
                optimizer='Adam',
                weight_decay=args.weight_decay,
                gpu=not args.use_cpu,
                batch_size=args.batch_size,
                evaluation_steps=args.evaluation_steps,
                num_workers=args.nproc,
                visualization=args.visualization,
                verbosity=args.verbose
            )
            train_autoencoder(train_params_autoencoder)
        else:
            train_params_cnn = Parameters(
                args.mode,
                args.tsv_path,
                args.output_dir,
                args.caps_dir,
                args.preprocessing,
                args.model
            )
            train_params_cnn.write(
                diagnoses=args.diagnoses,
                baseline=args.baseline,
                minmaxnormalization=not args.unnormalize,
                n_splits=args.n_splits,
                split=args.split,
                accumulation_steps=args.accumulation_steps,
                epochs=args.epochs,
                learning_rate=args.learning_rate,
                patience=args.patience,
                tolerance=args.tolerance,
                optimizer='Adam',
                weight_decay=args.weight_decay,
                dropout=args.dropout,
                gpu=not args.use_cpu,
                batch_size=args.batch_size,
                evaluation_steps=args.evaluation_steps,
                num_workers=args.nproc,
                transfer_learning_path=args.transfer_learning_path,
                transfer_learning_selection=args.transfer_learning_selection,
                verbosity=args.verbose
            )
            train_single_cnn(train_params_cnn)
    elif args.mode == 'slice':
        train_params_slice = Parameters(
            args.mode,
            args.tsv_path,
            args.output_dir,
            args.caps_dir,
            args.preprocessing,
            args.model
        )
        train_params_slice.write(
            mri_plane=args.slice_direction,
            diagnoses=args.diagnoses,
            baseline=args.baseline,
            minmaxnormalization=not args.unnormalize,
            learning_rate=args.learning_rate,
            patience=args.patience,
            tolerance=args.tolerance,
            n_splits=args.n_splits,
            split=args.split,
            accumulation_steps=args.accumulation_steps,
            epochs=args.epochs,
            batch_size=args.batch_size,
            evaluation_steps=args.evaluation_steps,
            optimizer='Adam',
            weight_decay=args.weight_decay,
            dropout=args.dropout,
            gpu=not args.use_cpu,
            num_workers=args.nproc,
            selection_threshold=args.selection_threshold,
            prepare_dl=args.use_extracted_slices,
            discarded_slices=args.discarded_slices,
            verbosity=args.verbose
        )
        train_single_cnn(train_params_slice)
    elif args.mode == 'patch':
        if args.mode_task == "autoencoder":
            train_params_autoencoder = Parameters(
                args.mode,
                args.tsv_path,
                args.output_dir,
                args.caps_dir,
                args.preprocessing,
                args.model
            )
            train_params_autoencoder.write(
                diagnoses=args.diagnoses,
                baseline=args.baseline,
                minmaxnormalization=not args.unnormalize,
                n_splits=args.n_splits,
                split=args.split,
                accumulation_steps=args.accumulation_steps,
                epochs=args.epochs,
                learning_rate=args.learning_rate,
                patience=args.patience,
                tolerance=args.tolerance,
                optimizer='Adam',
                weight_decay=args.weight_decay,
                gpu=not args.use_cpu,
                batch_size=args.batch_size,
                evaluation_steps=args.evaluation_steps,
                num_workers=args.nproc,
                patch_size=args.patch_size,
                stride_size=args.stride_size,
                hippocampus_roi=False,
                visualization=args.visualization,
                prepare_dl=args.use_extracted_patches,
                verbosity=args.verbose
            )
            train_autoencoder(train_params_autoencoder)
        elif args.mode_task == "cnn":
            train_params_patch = Parameters(
                args.mode,
                args.tsv_path,
                args.output_dir,
                args.caps_dir,
                args.preprocessing,
                args.model
            )
            train_params_patch.write(
                diagnoses=args.diagnoses,
                baseline=args.baseline,
                minmaxnormalization=not args.unnormalize,
                n_splits=args.n_splits,
                split=args.split,
                accumulation_steps=args.accumulation_steps,
                epochs=args.epochs,
                learning_rate=args.learning_rate,
                patience=args.patience,
                tolerance=args.tolerance,
                optimizer='Adam',
                weight_decay=args.weight_decay,
                dropout=args.dropout,
                gpu=not args.use_cpu,
                batch_size=args.batch_size,
                evaluation_steps=args.evaluation_steps,
                num_workers=args.nproc,
                transfer_learning_path=args.transfer_learning_path,
                transfer_learning_selection=args.transfer_learning_selection,
                patch_size=args.patch_size,
                stride_size=args.stride_size,
                hippocampus_roi=False,
                selection_threshold=args.selection_threshold,
                prepare_dl=args.use_extracted_patches,
                verbosity=args.verbose
            )
            train_single_cnn(train_params_patch)
        else:
            train_params_patch = Parameters(
                args.mode,
                args.tsv_path,
                args.output_dir,
                args.caps_dir,
                args.preprocessing,
                args.model
            )
            train_params_patch.write(
                diagnoses=args.diagnoses,
                baseline=args.baseline,
                minmaxnormalization=not args.unnormalize,
                n_splits=args.n_splits,
                split=args.split,
                accumulation_steps=args.accumulation_steps,
                epochs=args.epochs,
                learning_rate=args.learning_rate,
                patience=args.patience,
                tolerance=args.tolerance,
                optimizer='Adam',
                weight_decay=args.weight_decay,
                dropout=args.dropout,
                gpu=not args.use_cpu,
                batch_size=args.batch_size,
                evaluation_steps=args.evaluation_steps,
                num_workers=args.nproc,
                transfer_learning_path=args.transfer_learning_path,
                transfer_learning_selection=args.transfer_learning_selection,
                patch_size=args.patch_size,
                stride_size=args.stride_size,
                hippocampus_roi=False,
                selection_threshold=args.selection_threshold,
                prepare_dl=args.use_extracted_patches,
                verbosity=args.verbose
            )
            train_multi_cnn(train_params_patch)
    elif args.mode == 'roi':
        if args.mode_task == "autoencoder":
            train_params_autoencoder = Parameters(
                args.mode,
                args.tsv_path,
                args.output_dir,
                args.caps_dir,
                args.preprocessing,
                args.model
            )
            train_params_autoencoder.write(
                diagnoses=args.diagnoses,
                baseline=args.baseline,
                minmaxnormalization=not args.unnormalize,
                n_splits=args.n_splits,
                split=args.split,
                accumulation_steps=args.accumulation_steps,
                epochs=args.epochs,
                learning_rate=args.learning_rate,
                patience=args.patience,
                tolerance=args.tolerance,
                optimizer='Adam',
                weight_decay=args.weight_decay,
                gpu=not args.use_cpu,
                batch_size=args.batch_size,
                evaluation_steps=args.evaluation_steps,
                num_workers=args.nproc,
                hippocampus_roi=True,
                visualization=args.visualization,
                verbosity=args.verbose
            )
            train_autoencoder(train_params_autoencoder)
        else:
            train_params_patch = Parameters(
                args.mode,
                args.tsv_path,
                args.output_dir,
                args.caps_dir,
                args.preprocessing,
                args.model
            )
            train_params_patch.write(
                diagnoses=args.diagnoses,
                baseline=args.baseline,
                minmaxnormalization=not args.unnormalize,
                n_splits=args.n_splits,
                split=args.split,
                accumulation_steps=args.accumulation_steps,
                epochs=args.epochs,
                learning_rate=args.learning_rate,
                patience=args.patience,
                tolerance=args.tolerance,
                optimizer='Adam',
                weight_decay=args.weight_decay,
                dropout=args.dropout,
                gpu=not args.use_cpu,
                batch_size=args.batch_size,
                evaluation_steps=args.evaluation_steps,
                num_workers=args.nproc,
                transfer_learning_path=args.transfer_learning_path,
                transfer_learning_selection=args.transfer_learning_selection,
                hippocampus_roi=True,
                selection_threshold=args.selection_threshold,
                verbosity=args.verbose,
            )
            train_single_cnn(train_params_patch)

    elif args.mode == 'svm':
        raise NotImplementedError("The SVM commandline was not implement yet.")
    else:
        print('Mode not detected in clinicadl')


# Function to dispatch command line options from classify to corresponding
# function
def classify_func(args):
    from .classify.inference import classify

    classify(
        args.caps_directory,
        args.tsv_path,
        args.model_path,
        args.prefix_output,
        labels=not args.no_labels,
        gpu=not args.use_cpu,
        prepare_dl=args.use_extracted_features,
        selection_metrics=args.selection_metrics,
        diagnoses=args.diagnoses,
        verbosity=args.verbose
    )


# Functions to dispatch command line options from tsvtool to corresponding
# function
def tsv_restrict_func(args):
    from .tools.tsv.restriction import aibl_restriction, oasis_restriction

    if args.dataset == "AIBL":
        aibl_restriction(args.merged_tsv, args.results_path)
    elif args.dataset == "OASIS":
        oasis_restriction(args.merged_tsv, args.results_path)


def tsv_getlabels_func(args):
    from .tools.tsv.data_formatting import get_labels

    get_labels(
        args.merged_tsv,
        args.missing_mods,
        args.results_path,
        diagnoses=args.diagnoses,
        modality=args.modality,
        restriction_path=args.restriction_path,
        time_horizon=args.time_horizon,
        verbosity=args.verbose
    )


def tsv_split_func(args):
    from .tools.tsv.data_split import split_diagnoses

    split_diagnoses(
        args.merged_tsv,
        args.formatted_data_path,
        n_test=args.n_test,
        subset_name=args.subset_name,
        age_name=args.age_name,
        MCI_sub_categories=args.MCI_sub_categories,
        t_val_threshold=args.t_val_threshold,
        p_val_threshold=args.p_val_threshold)


def tsv_kfold_func(args):
    from .tools.tsv.kfold_split import split_diagnoses

    split_diagnoses(
        args.formatted_data_path,
        n_splits=args.n_splits,
        subset_name=args.subset_name,
        MCI_sub_categories=args.MCI_sub_categories,
        verbosity=args.verbose
    )


def tsv_analysis_func(args):
    from .tools.tsv.demographics_analysis import demographics_analysis

    demographics_analysis(
        args.merged_tsv,
        args.formatted_data_path,
        args.results_path,
        diagnoses=args.diagnoses,
        mmse_name=args.mmse_name,
        age_name=args.age_name
    )


def parse_command_line():
    parser = argparse.ArgumentParser(
        prog='clinicadl',
        description='Deep learning software for neuroimaging datasets')

    parent_parser = argparse.ArgumentParser(add_help=False)
    parent_parser.add_argument('--verbose', '-v', action='count', default=0)

    subparser = parser.add_subparsers(
        title='''Task to execute with clinicadl:''',
        description='''What kind of task do you want to use with clinicadl?
            (tsvtool, preprocessing, generate, train, classify).''',
        dest='task',
        help='''****** Tasks proposed by clinicadl ******''')

    subparser.required = True

    # Generate synthetic data
    generate_parser = subparser.add_parser(
        'generate',
        help='Generate synthetic data for functional tests.'
    )
    generate_parser.add_argument(
        'mode',
        help='Choose which dataset is generated (random, trivial).',
        choices=['random', 'trivial'],
        default='random'
    )
    generate_parser.add_argument(
        'caps_dir',
        help='Data using CAPS structure.',
        default=None
    )
    generate_parser.add_argument(
        'output_dir',
        help='Folder containing the synthetic dataset.',
        default=None
    )
    generate_parser.add_argument(
        "--subjects_sessions_tsv", "-tsv",
        help='TSV file containing a list of subjects with their sessions.',
        type=str, default=None
    )
    generate_parser.add_argument(
        '--n_subjects',
        type=int,
        default=300,
        help="Number of subjects in each class of the synthetic dataset."
    )
    generate_parser.add_argument(
        '--preprocessing',
        type=str,
        default='t1-linear',
        choices=['t1-linear', 't1-extensive'],
        help="Preprocessing used to generate synthetic data."
    )
    generate_parser.add_argument(
        '--mean',
        type=float,
        default=0,
        help="Mean value of the noise added for the random dataset."
    )
    generate_parser.add_argument(
        '--sigma',
        type=float,
        default=0.5,
        help="Standard deviation of the noise added for the random dataset."
    )
    generate_parser.add_argument(
        '--mask_path',
        type=str,
        help='path to the extracted masks to generate the two labels.',
        default=None
    )
    generate_parser.add_argument(
        '--atrophy_percent',
        type=float,
        default=60,
        help='percentage of atrophy applied'
    )

    generate_parser.set_defaults(func=generate_data_func)

    # Preprocessing
    from clinica.pipelines.t1_linear.t1_linear_cli import T1LinearCLI
    from clinica.engine.cmdparser import init_cmdparser_objects
    preprocessing_parser = subparser.add_parser(
        'preprocessing',
        help='Preprocess T1w-weighted images with t1-linear or t1-extensive pipelines'
    )

    preprocessing_subparser = preprocessing_parser.add_subparsers(
        title='''Preprocessing task to execute with clinicadl:''',
        description='''What kind of task do you want to perform with clinicadl?
                (run, quality-check, extract-tensor).''',
        dest='preprocessing_task',
        help='''****** Tasks proposed by clinicadl ******''')
    preprocessing_subparser.required = True

    run_parser = preprocessing_subparser.add_parser(
        'run',
        help='Preprocess T1w-weighted images with t1-linear or t1-extensive pipelines.'
    )
    run_parser._positionals.title = ('%sclinicadl preprocessing expects one of the following pipelines%s'
                                     % (Fore.GREEN, Fore.RESET))

    def preprocessing_help(args):
        print('%sNo pipeline was specified. Type clinica preprocessing -h for details%s' %
              (Fore.RED, Fore.RESET))

    run_parser.set_defaults(func=preprocessing_help)

    init_cmdparser_objects(
        parser,
        run_parser.add_subparsers(dest='preprocessing'),
        [
            T1LinearCLI(),
        ]
    )

    extract_parser = preprocessing_subparser.add_parser(
        'extract-tensor',
        help='Create tensors from nifti files (image, patches or slices).'
    )
    extract_parser.add_argument(
        'preprocessing',
        help='Preprocessing pipeline on which extraction is performed.',
        choices=['t1-linear']
    )
    extract_parser.add_argument(
        'caps_dir',
        help='Data using CAPS structure.',
        default=None
    )
    extract_parser.add_argument(
        'tsv_file',
        help='TSV file with subjects/sessions to process.',
        default=None
    )
    extract_parser.add_argument(
        'working_dir',
        help='Working directory to save temporary file.',
        default=None
    )
    extract_parser.add_argument(
        'extract_method',
        help='''Method used to extract features. Three options:
             'image' to conver to PyTorch tensor the complete 3D image,
             'patch' to extract 3D volumetric patches or
             'slice' to get 2D slices from the image.''',
        choices=['image', 'patch', 'slice'], default='image')
    extract_parser.add_argument(
        '-ps', '--patch_size',
        help='''Patch size (only for 'patch' extraction) e.g: --patch_size 50''',
        type=int, default=50)
    extract_parser.add_argument(
        '-ss', '--stride_size',
        help='''Stride size (only for 'patch' extraction) e.g.: --stride_size 50''',
        type=int, default=50)
    extract_parser.add_argument(
        '-sd', '--slice_direction',
        help='''Slice direction (only for 'slice' extraction). Three options:
             '0' -> Sagittal plane,
             '1' -> Coronal plane or
             '2' -> Axial plane''',
        type=int, default=0)
    extract_parser.add_argument(
        '-sm', '--slice_mode',
        help='''Slice mode (only for 'slice' extraction). Two options:
             'single' to save the slice in one single channel,
             'rgb' to save the slice in three identical channel.''',
        choices=['single', 'rgb'], default='rgb')
    extract_parser.add_argument(
        '-np', '--nproc',
        help='Number of cores used for processing',
        type=int, default=2)

    extract_parser.set_defaults(func=extract_data_func)

    qc_parser = preprocessing_subparser.add_parser(
        'quality-check',
        help='Performs quality check procedure for t1-linear pipeline.'
             'Original code can be found at https://github.com/vfonov/deep-qc'
    )
    qc_parser.add_argument("preprocessing",
                           help="Pipeline on which quality check procedure is performed.",
                           type=str,
                           choices=["t1-linear"])
    qc_parser.add_argument("caps_dir",
                           help='Data using CAPS structure.',
                           type=str)
    qc_parser.add_argument("output_path",
                           help="Path to the output tsv file (filename included).",
                           type=str)
    qc_parser.add_argument("--subjects_sessions_tsv", "-tsv",
                           help='TSV file containing a list of subjects with their sessions.',
                           type=str, default=None)
    qc_parser.add_argument("--threshold",
                           help='The threshold on the output probability to decide if the image passed or failed. '
                                '(default=0.5)',
                           type=float, default=0.5)
    qc_parser.add_argument('--batch_size',
                           help='Batch size used in DataLoader (default=1).',
                           default=1, type=int)
    qc_parser.add_argument("-np", "--nproc",
                           help='Number of cores used the quality check. (default=2)',
                           type=int, default=2)
    qc_parser.add_argument('-cpu', '--use_cpu', action='store_true',
                           help='If provided, will use CPU instead of GPU.',
                           default=False)

    qc_parser.set_defaults(func=qc_func)

    # Train - Train CNN model with preprocessed  data
    # train_parser: get command line arguments and options

    train_parser = subparser.add_parser(
        'train',
        help='Train with your data and create a model.')

    train_subparser = train_parser.add_subparsers(
        title='''Inputs types implemented in clinicadl''',
        description='''What type of input do you want to use?
                (image, patch, roi, slice).''',
        dest='mode',
        help='''****** Input types proposed by clinicadl ******''')

    train_subparser.required = True

    # Positional arguments
    train_parent_parser = argparse.ArgumentParser(add_help=False)
    train_pos_group = train_parent_parser.add_argument_group(
        TRAIN_CATEGORIES["POSITIONAL"])
    train_pos_group.add_argument(
        'caps_dir',
        help='Data using CAPS structure.',
        default=None)
    train_pos_group.add_argument(
        'preprocessing',
        help='Defines the type of preprocessing of CAPS data.',
        choices=['t1-linear', 't1-extensive'], type=str)
    train_pos_group.add_argument(
        'tsv_path',
        help='TSV path with subjects/sessions to process.',
        default=None)
    train_pos_group.add_argument(
        'output_dir',
        help='Folder containing results of the training.',
        default=None)
    train_pos_group.add_argument(
        'model',
        help='CNN Model to be used during the training.',
        default='Conv5_FC3')

    # Computational resources
    train_comput_group = train_parent_parser.add_argument_group(
        TRAIN_CATEGORIES["COMPUTATIONAL"])
    train_comput_group.add_argument(
        '-cpu', '--use_cpu', action='store_true',
        help='If provided, will use CPU instead of GPU.',
        default=False)
    train_comput_group.add_argument(
        '-np', '--nproc',
        help='Number of cores used during the training. (default=2)',
        type=int, default=2)
    train_comput_group.add_argument(
        '--batch_size',
        default=2, type=int,
        help='Batch size for training. (default=2)')

    # Data management
    train_data_group = train_parent_parser.add_argument_group(
        TRAIN_CATEGORIES["DATA"])
    train_data_group.add_argument(
        '--diagnoses', '-d',
        help='List of diagnoses that will be selected for training.',
        default=['AD', 'CN'], nargs='+', type=str, choices=['AD', 'CN', 'MCI', 'sMCI', 'pMCI'])
    train_data_group.add_argument(
        '--baseline',
        help='If provided, only the baseline sessions are used for training.',
        action="store_true",
        default=False)
    train_data_group.add_argument(
        '--unnormalize', '-un',
        help='Disable default MinMaxNormalization.',
        action="store_true",
        default=False)

    # Cross-validation
    train_cv_group = train_parent_parser.add_argument_group(
        TRAIN_CATEGORIES["CROSS-VALIDATION"])
    train_cv_group.add_argument(
        '--n_splits',
        help='If a value is given will load data of a k-fold CV. Else will load a single split.',
        type=int, default=None)
    train_cv_group.add_argument(
        '--split',
        help='Train the list of given folds. By default train all folds.',
        type=int, default=None, nargs='+')

    # Optimization parameters
    train_optim_group = train_parent_parser.add_argument_group(
        TRAIN_CATEGORIES["OPTIMIZATION"])
    train_optim_group.add_argument(
        '--epochs',
        help='Maximum number of epochs. (default=20)',
        default=20, type=int)
    train_optim_group.add_argument(
        '--learning_rate', '-lr',
        help='Learning rate of the optimization. (default=1e-4)',
        default=1e-4, type=float)
    train_optim_group.add_argument(
        '--weight_decay', '-wd',
        help='Weight decay value used in optimization. (default=1e-4)',
        default=1e-4, type=float)
    train_optim_group.add_argument(
        '--dropout',
        help='rate of dropout that will be applied to dropout layers in CNN. (default=None)',
        default=None, type=float)
    train_optim_group.add_argument(
        '--patience',
        help='Number of epochs for early stopping patience. (default=10)',
        type=int, default=10)
    train_optim_group.add_argument(
        '--tolerance',
        help='Value for the early stopping tolerance. (default=0.0)',
        type=float, default=0.0)
    train_optim_group.add_argument(
        '--evaluation_steps', '-esteps',
        default=0, type=int,
        help='Fix the number of iterations to perform before computing an evaluations. Default will only '
             'perform one evaluation at the end of each epoch. (default=0)')
    train_optim_group.add_argument(
        '--accumulation_steps', '-asteps',
        help='Accumulates gradients during the given number of iterations before performing the weight update '
             'in order to virtually increase the size of the batch. (default=1)',
        default=1, type=int)

    # Transfer learning
    transfer_learning_parent = argparse.ArgumentParser(add_help=False)
    transfer_learning_group = transfer_learning_parent.add_argument_group(
        TRAIN_CATEGORIES["TRANSFER LEARNING"])
    transfer_learning_group.add_argument(
        '--transfer_learning_path',
        help="If an existing path is given, a pretrained model is used.",
        type=str, default=None)

    # Autoencoder
    autoencoder_parent = argparse.ArgumentParser(add_help=False)
    autoencoder_group = autoencoder_parent.add_argument_group(
        TRAIN_CATEGORIES["AUTOENCODER"])
    autoencoder_group.add_argument(
        '--visualization',
        help='Save examples of image reconstructions.',
        action="store_true",
        default=False)

    ######################
    # IMAGE
    ######################
    train_image_parser = train_subparser.add_parser(
        "image",
        help="Train a 3D image-level network.")

    train_image_subparser = train_image_parser.add_subparsers(
        title='''Task to be performed''',
        description='''Autoencoder reconstruction or cnn classification ?''',
        dest='mode_task',
        help='''****** Choose a type of network ******''')

    train_image_ae_parser = train_image_subparser.add_parser(
        "autoencoder",
        parents=[
            parent_parser,
            train_parent_parser,
            autoencoder_parent],
        help="Train an image-level autoencoder.")

    train_image_ae_parser.set_defaults(func=train_func)

    train_image_cnn_parser = train_image_subparser.add_parser(
        "cnn",
        parents=[
            parent_parser,
            train_parent_parser,
            transfer_learning_parent],
        help="Train an image-level CNN.")
    # /!\ If parents list is changed the arguments won't be in the right group anymore !
    train_image_cnn_parser._action_groups[-1].add_argument(
        '--transfer_learning_selection',
        help="If transfer_learning from CNN, chooses which best transfer model is selected. "
             "(default=best_balanced_accuracy)",
        type=str, default="best_balanced_accuracy", choices=["best_loss", "best_balanced_accuracy"])

    train_image_cnn_parser.set_defaults(func=train_func)

    #########################
    # PATCH
    #########################
    train_patch_parser = train_subparser.add_parser(
        "patch",
        help="Train a 3D patch-level network.")

    train_patch_parent = argparse.ArgumentParser(add_help=False)
    train_patch_group = train_patch_parent.add_argument_group(
        TRAIN_CATEGORIES["PATCH"])
    train_patch_group.add_argument(
        '-ps', '--patch_size',
        help='Patch size (default=50)',
        type=int, default=50)
    train_patch_group.add_argument(
        '-ss', '--stride_size',
        help='Stride size (default=50)',
        type=int, default=50)
    train_patch_group.add_argument(
        '--use_extracted_patches',
        help='''If provided the outputs of extract preprocessing are used, else the whole
             MRI is loaded.''',
        default=False, action="store_true")

    train_patch_subparser = train_patch_parser.add_subparsers(
        title='''Task to be performed''',
        description='''Autoencoder reconstruction or (multi)cnn classification ?''',
        dest='mode_task',
        help='''****** Choose a type of network ******''')
    train_patch_subparser.required = True

    train_patch_ae_parser = train_patch_subparser.add_parser(
        "autoencoder",
        parents=[parent_parser, train_parent_parser, train_patch_parent, autoencoder_parent],
<<<<<<< HEAD
        help="Train a 3D patch-level autoencoder.")
=======
        help="Train a 3D-patch level autoencoder.")
>>>>>>> b1cf8a4a

    train_patch_ae_parser.set_defaults(func=train_func)

    train_patch_cnn_parser = train_patch_subparser.add_parser(
        "cnn",
        parents=[
            parent_parser,
            train_parent_parser,
            train_patch_parent,
            transfer_learning_parent],
        help="Train a 3D patch-level CNN.")
    # /!\ If parents list is changed the arguments won't be in the right group anymore !
    train_patch_cnn_parser._action_groups[-1].add_argument(
        '--transfer_learning_selection',
        help="If transfer_learning from CNN, chooses which best transfer model is selected.",
        type=str, default="best_balanced_accuracy", choices=["best_loss", "best_balanced_accuracy"])

    train_patch_cnn_group = train_patch_cnn_parser.add_argument_group(
        TRAIN_CATEGORIES["PATCH CNN"])
    train_patch_cnn_group.add_argument(
        '--selection_threshold',
        help='''Threshold on the balanced accuracies to compute the
             subject-level performance. Patches are selected if their balanced
             accuracy > threshold. Default corresponds to no selection.''',
        type=float, default=0.0)

    train_patch_cnn_parser.set_defaults(func=train_func)

    train_patch_multicnn_parser = train_patch_subparser.add_parser(
        "multicnn",
        parents=[
            parent_parser,
            train_parent_parser,
            train_patch_parent,
            transfer_learning_parent],
        help="Train a 3D patch-level multi-CNN (one CNN is trained per patch location).")
    # /!\ If parents list is changed the arguments won't be in the right group anymore !
    train_patch_multicnn_parser._action_groups[-1].add_argument(
        '--transfer_learning_selection',
        help="If transfer_learning from CNN, chooses which best transfer model is selected. "
             "(default=best_balanced_accuracy)",
        type=str, default="best_balanced_accuracy", choices=["best_loss", "best_balanced_accuracy"])

    train_patch_multicnn_group = train_patch_multicnn_parser.add_argument_group(
        TRAIN_CATEGORIES["PATCH CNN"])
    train_patch_multicnn_group.add_argument(
        '--selection_threshold',
        help='''Threshold on the balanced accuracies to compute the
                 subject-level performance. Patches are selected if their balanced
                 accuracy > threshold. Default corresponds to no selection.''',
        type=float, default=0.0)

    train_patch_multicnn_parser.set_defaults(func=train_func)

    #########################
    # ROI
    #########################
    train_roi_parser = train_subparser.add_parser(
        "roi",
        help="Train a ROI-based level network.")

    train_roi_subparser = train_roi_parser.add_subparsers(
        title='''Task to be performed''',
        description='''Autoencoder reconstruction or cnn classification ?''',
        dest='mode_task',
        help='''****** Choose a type of network ******''')
    train_roi_subparser.required = True

    train_roi_ae_parser = train_roi_subparser.add_parser(
        "autoencoder",
        parents=[
            parent_parser,
            train_parent_parser,
            autoencoder_parent],
<<<<<<< HEAD
        help="Train a ROI-based autoencoder.")
=======
        help="Train a 3D-patch level autoencoder.")
>>>>>>> b1cf8a4a

    train_roi_ae_parser.set_defaults(func=train_func)

    train_roi_cnn_parser = train_roi_subparser.add_parser(
        "cnn",
        parents=[
            parent_parser,
            train_parent_parser,
            transfer_learning_parent],
        help="Train a ROI-based CNN.")
    # /!\ If parents list is changed the arguments won't be in the right group anymore !
    train_roi_cnn_parser._action_groups[-1].add_argument(
        '--transfer_learning_selection',
        help="If transfer_learning from CNN, chooses which best transfer model is selected. "
             "(default=best_balanced_accuracy)",
        type=str, default="best_balanced_accuracy", choices=["best_loss", "best_balanced_accuracy"])

    train_roi_cnn_group = train_roi_cnn_parser.add_argument_group(
        TRAIN_CATEGORIES["ROI CNN"])
    train_roi_cnn_group.add_argument(
        '--selection_threshold',
        help='''Threshold on the balanced accuracies to compute the
             subject-level performance. ROIs are selected if their balanced
             accuracy > threshold. Default corresponds to no selection.''',
        type=float, default=0.0)

    train_roi_cnn_group.set_defaults(func=train_func)

    #########################
    # SLICE
    #########################
    train_slice_parser = train_subparser.add_parser(
        "slice",
        parents=[parent_parser, train_parent_parser],
<<<<<<< HEAD
        help="Train a 2D slice-level CNN.")
=======
        help="Train a 2D-slice level CNN.")
>>>>>>> b1cf8a4a

    train_slice_group = train_slice_parser.add_argument_group(
        TRAIN_CATEGORIES["SLICE"])
    train_slice_group.add_argument(
        '--slice_direction', '-sd',
        help='''Which coordinate axis to take for slicing the MRI.
                 0 for sagittal
                 1 for coronal
                 2 for axial direction.
                 (default=0)''',
        default=0, type=int)
    train_slice_group.add_argument(
        '--discarded_slices',
        help='''Number of slices discarded from respectively the beginning and
        the end of the MRI volume.  If only one argument is given, it will be
        used for both sides. (default=20)''',
        default=20, type=int, nargs='+'
    )
    train_slice_group.add_argument(
        '--use_extracted_slices',
        help='''If provided the outputs of extract preprocessing are used, else the whole
                 MRI is loaded.''',
        default=False, action="store_true")
    train_slice_group.add_argument(
        '--selection_threshold',
        help='''Threshold on the balanced accuracies to compute the
                 subject-level performance. Slices are selected if their balanced
                 accuracy > threshold. Default corresponds to no selection.''',
        type=float, default=0.0)

    train_slice_parser.set_defaults(func=train_func)

    # Classify - Classify a subject or a list of tsv files with the CNN
    # provided as argument.
    # classify_parser: get command line arguments and options

    classify_parser = subparser.add_parser(
        'classify',
        parents=[parent_parser],
        help='''Classify one image or a list of images with your previously
                 trained model.''')
    classify_pos_group = classify_parser.add_argument_group(
        TRAIN_CATEGORIES["POSITIONAL"])
    classify_pos_group.add_argument(
        'caps_directory',
        help='Data using CAPS structure.',
        default=None)
    classify_pos_group.add_argument(
        'tsv_path',
        help='''Path to the file with subjects/sessions to process.
        If it includes the filename will load the tsv file directly.
        Else will load the baseline tsv files of wanted diagnoses produced by tsvtool.''',
        default=None)
    classify_pos_group.add_argument(
        'model_path',
        help='''Path to the folder where the model is stored. Folder structure
                should be the same obtained during the training.''',
        default=None)
    classify_pos_group.add_argument(
        'prefix_output',
        help='Prefix to name the files resulting from the classify task.',
        type=str)

    # Computational resources
    classify_comput_group = classify_parser.add_argument_group(
        TRAIN_CATEGORIES["COMPUTATIONAL"])
    classify_comput_group.add_argument(
        '-cpu', '--use_cpu', action='store_true',
        help='Uses CPU instead of GPU.',
        default=False)
    classify_comput_group.add_argument(
        '-np', '--nproc',
        help='Number of cores used during the task.',
        type=int, default=2)
    classify_comput_group.add_argument(
        '--batch_size',
        default=2, type=int,
        help='Batch size for data loading. (default=2)')

    # Specific classification arguments
    classify_specific_group = classify_parser.add_argument_group(
        TRAIN_CATEGORIES["OPTIONAL"]
    )
    classify_specific_group.add_argument(
        '-nl', '--no_labels', action='store_true',
        help='Add this flag if your dataset does not contain a ground truth.',
        default=False)
    classify_specific_group.add_argument(
        '--use_extracted_features',
        help='''If True the extract slices or patche are used, otherwise the they
                will be extracted on the fly (if necessary).''',
        default=False, action="store_true")
    classify_specific_group.add_argument(
        '--selection_metrics',
        help='''List of metrics to find the best models to evaluate. Default will
        classify best model based on balanced accuracy.''',
        choices=['loss', 'balanced_accuracy'],
        default=['balanced_accuracy'],
        nargs='+'
    )
    classify_specific_group.add_argument(
        "--diagnoses",
        help="List of participants that will be classified.",
        nargs="+", type=str, choices=['AD', 'CN', 'MCI', 'sMCI', 'pMCI'], default=None)

    classify_parser.set_defaults(func=classify_func)

    tsv_parser = subparser.add_parser(
        'tsvtool',
        help='''Handle tsv files for metadata processing and data splits''')

    tsv_subparser = tsv_parser.add_subparsers(
        title='''Task to execute with tsv tool:''',
        description='''What kind of task do you want to use with tsv tool?
                (restrict, getlabels, split, kfold, analysis).''',
        dest='tsv_task',
        help='''****** Tasks proposed by clinicadl tsv tool ******''')

    tsv_subparser.required = True

    tsv_restrict_subparser = tsv_subparser.add_parser(
        'restrict',
        help='Reproduce restrictions applied to AIBL and OASIS datasets')

    tsv_restrict_subparser.add_argument(
        "dataset",
        help="dataset on which the restriction is performed.",
        choices=["AIBL", "OASIS"],
        type=str)

    tsv_restrict_subparser.add_argument(
        "merged_tsv",
        help="Path to the file obtained by the command clinica iotools merge-tsv.",
        type=str)
    tsv_restrict_subparser.add_argument(
        "results_path",
        help="Path to the output tsv file (filename included).",
        type=str)

    tsv_restrict_subparser.set_defaults(func=tsv_restrict_func)

    tsv_getlabels_subparser = tsv_subparser.add_parser(
        'getlabels',
        parents=[parent_parser],
        help='Get labels in separate tsv files.')

    tsv_getlabels_subparser.add_argument(
        "merged_tsv",
        help="Path to the file obtained by the command clinica iotools merge-tsv.",
        type=str)
    tsv_getlabels_subparser.add_argument(
        "missing_mods",
        help="Path to the folder where the outputs of clinica iotools missing-mods are.",
        type=str)
    tsv_getlabels_subparser.add_argument(
        "results_path",
        type=str,
        help="Path to the folder where tsv files are extracted.")

    # Optional arguments
    tsv_getlabels_subparser.add_argument(
        "--modality", "-mod",
        help="Modality to select sessions. Sessions which do not include the modality will be excluded.",
        default="t1w", type=str)
    tsv_getlabels_subparser.add_argument(
        "--diagnoses",
        help="Labels that must be extracted from merged_tsv.",
        nargs="+", type=str, choices=['AD', 'CN', 'MCI', 'sMCI', 'pMCI'], default=['AD', 'CN'])
    tsv_getlabels_subparser.add_argument(
        "--time_horizon",
        help="Time horizon to analyse stability of MCI subjects.",
        default=36, type=int)
    tsv_getlabels_subparser.add_argument(
        "--restriction_path",
        help="Path to a tsv containing the sessions that can be included.",
        type=str, default=None)

    tsv_getlabels_subparser.set_defaults(func=tsv_getlabels_func)

    tsv_split_subparser = tsv_subparser.add_parser(
        'split',
        parents=[parent_parser],
        help='Performs one stratified shuffle split on participant level.')

    tsv_split_subparser.add_argument(
        "merged_tsv",
        help="Path to the file obtained by the command clinica iotools merge-tsv.",
        type=str)
    tsv_split_subparser.add_argument(
        "formatted_data_path",
        help="Path to the folder containing data extracted by clinicadl tsvtool getlabels.",
        type=str)

    # Optional arguments
    tsv_split_subparser.add_argument(
        "--n_test",
        help="If >= 1, number of subjects to put in set with name 'subset_name'. "
             "If < 1, proportion of subjects to put set with name 'subset_name'. "
             "If 0, no training set is created and the whole dataset is considered as one set with name 'subset_name.",
        type=float, default=100.)
    tsv_split_subparser.add_argument(
        "--age_name",
        help="Name of the variable related to the age in the merged_tsv file.",
        type=str, default="age_bl")
    tsv_split_subparser.add_argument(
        "--MCI_sub_categories",
        help="Deactivate default managing of MCI sub-categories to avoid data leakage.",
        action="store_false", default=True)
    tsv_split_subparser.add_argument(
        "--t_val_threshold", "-t",
        help="The threshold used for the chi2 test on sex distributions.",
        default=0.0642, type=float)
    tsv_split_subparser.add_argument(
        "--p_val_threshold", "-p",
        help="The threshold used for the T-test on age distributions.",
        default=0.80, type=float)
    tsv_split_subparser.add_argument(
        "--subset_name",
        help="Name of the subset that is complementary to train.",
        type=str, default="test")

    tsv_split_subparser.set_defaults(func=tsv_split_func)

    tsv_kfold_subparser = tsv_subparser.add_parser(
        'kfold',
        parents=[parent_parser],
        help='Performs a k-fold split on participant level.')

    tsv_kfold_subparser.add_argument(
        "formatted_data_path",
        help="Path to the folder containing data extracted by clinicadl tsvtool getlabels.",
        type=str)

    # Optional arguments
    tsv_kfold_subparser.add_argument(
        "--n_splits",
        help="Number of folds in the k-fold split."
             "If 0, there is no training set and the whole dataset is considered as a test set.",
        type=int, default=5)
    tsv_kfold_subparser.add_argument(
        "--MCI_sub_categories",
        help="Deactivate default managing of MCI sub-categories to avoid data leakage.",
        action="store_false", default=True)
    tsv_kfold_subparser.add_argument(
        "--subset_name",
        help="Name of the subset that is complementary to train.",
        type=str, default="validation")

    tsv_kfold_subparser.set_defaults(func=tsv_kfold_func)

    tsv_analysis_subparser = tsv_subparser.add_parser(
        'analysis',
        help='Produces a demographic analysis of the extracted labels.')

    tsv_analysis_subparser.add_argument(
        "merged_tsv",
        help="Path to the file obtained by the command clinica iotools merge-tsv.",
        type=str)
    tsv_analysis_subparser.add_argument(
        "formatted_data_path",
        help="Path to the folder containing data extracted by clinicadl tsvtool getlabels.",
        type=str)
    tsv_analysis_subparser.add_argument(
        "results_path",
        help="Path to the output tsv file (filename included).",
        type=str)

    # Modality selection
    tsv_analysis_subparser.add_argument(
        "--diagnoses",
        help="Labels selected for the demographic analysis.",
        default=['AD', 'CN'], nargs="+", type=str, choices=['AD', 'CN', 'MCI', 'sMCI', 'pMCI'])
    tsv_analysis_subparser.add_argument(
        "--mmse_name",
        help="Name of the variable related to the MMSE score in the merged_tsv file.",
        type=str, default="MMS")
    tsv_analysis_subparser.add_argument(
        "--age_name",
        help="Name of the variable related to the age in the merged_tsv file.",
        type=str, default="age_bl")

    tsv_analysis_subparser.set_defaults(func=tsv_analysis_func)

    return parser<|MERGE_RESOLUTION|>--- conflicted
+++ resolved
@@ -892,11 +892,7 @@
     train_patch_ae_parser = train_patch_subparser.add_parser(
         "autoencoder",
         parents=[parent_parser, train_parent_parser, train_patch_parent, autoencoder_parent],
-<<<<<<< HEAD
         help="Train a 3D patch-level autoencoder.")
-=======
-        help="Train a 3D-patch level autoencoder.")
->>>>>>> b1cf8a4a
 
     train_patch_ae_parser.set_defaults(func=train_func)
 
@@ -971,11 +967,7 @@
             parent_parser,
             train_parent_parser,
             autoencoder_parent],
-<<<<<<< HEAD
         help="Train a ROI-based autoencoder.")
-=======
-        help="Train a 3D-patch level autoencoder.")
->>>>>>> b1cf8a4a
 
     train_roi_ae_parser.set_defaults(func=train_func)
 
@@ -1010,11 +1002,7 @@
     train_slice_parser = train_subparser.add_parser(
         "slice",
         parents=[parent_parser, train_parent_parser],
-<<<<<<< HEAD
         help="Train a 2D slice-level CNN.")
-=======
-        help="Train a 2D-slice level CNN.")
->>>>>>> b1cf8a4a
 
     train_slice_group = train_slice_parser.add_argument_group(
         TRAIN_CATEGORIES["SLICE"])
