--- conflicted
+++ resolved
@@ -53,10 +53,7 @@
     splits = StratifiedKFold(n_splits=n_splits, shuffle=True, random_state=2)
 
     for i, indices in enumerate(splits.split(np.zeros(len(y)), y)):
-<<<<<<< HEAD
-=======
         print(f"Split {i}")
->>>>>>> 146d06e3
         train_index, test_index = indices
 
         test_df = baseline_df.iloc[test_index]
