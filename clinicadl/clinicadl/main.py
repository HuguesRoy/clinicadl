--- conflicted
+++ resolved
@@ -18,19 +18,14 @@
 
     arguments = vars(args)
 
-<<<<<<< HEAD
     if (arguments['task'] != 'preprocessing') \
             and (arguments['task'] != 'extract') \
             and (arguments['task'] != 'generate') \
             and (arguments['task'] != 'tsvtool'):
-        commandline_to_json(commandline, model_type)
-=======
-    if (arguments['task'] != 'preprocessing') and (arguments['task'] != 'extract') and (arguments['task'] != 'generate'):
         commandline_to_json(commandline, task_type)
->>>>>>> d59c527c
 
     args.func(args)
 
-
+    
 if __name__ == '__main__':
     main()